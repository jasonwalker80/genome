--- conflicted
+++ resolved
@@ -39,31 +39,14 @@
     $self->_load_writer;
 
     my %sample_roi_to_pp;
-<<<<<<< HEAD
     for my $build ($self->builds) {
         my $roi_name = $build->region_of_interest_set_name;
 
-        my $tumor_sample = $build->tumor_sample;
-        if ($sample_roi_to_pp{$tumor_sample->name}{$roi_name}) {
-            die('Duplicate builds for tumor sample \''. $tumor_sample->name .'\' region of interest \''. $roi_name .'\' found!.');
-        }
-        $sample_roi_to_pp{$tumor_sample->name}{$roi_name} = $build->processing_profile->id;
-        my $tumor_coverage_stats = $build->coverage_stats_result;
-        unless ($self->write_sample_coverage($tumor_sample,$tumor_coverage_stats,$roi_name)) {
-            die('Failed to write coverage stats for tumor sample: '. $tumor_sample->name);
-=======
-    for my $model ($self->models) {
-        my $roi_name = $model->region_of_interest_set_name;
-        my $build = $model->last_succeeded_build;
-        unless ($build) {
-            die('Failed to find last succeeded build for model: '. $model->id);
-        }
         my %sample_name_to_coverage_stats_method = (
             $build->tumor_sample->name => 'coverage_stats_result',
         );
         if ($build->normal_sample) {
             $sample_name_to_coverage_stats_method{$build->normal_sample->name} = 'control_coverage_stats_result';
->>>>>>> 794fa45e
         }
         for my $sample_name (keys %sample_name_to_coverage_stats_method) {
             my $coverage_stats_result_method = $sample_name_to_coverage_stats_method{$sample_name};
